--- conflicted
+++ resolved
@@ -1,3 +1,4 @@
+// go.mod
 module dns-resolver
 
 go 1.24.0
@@ -11,20 +12,4 @@
 	golang.org/x/sync v0.17.0
 )
 
-require (
-<<<<<<< HEAD
-	github.com/google/uuid v1.6.0 // indirect
-	github.com/nsmithuk/dnssec-root-anchors-go v1.2.0 // indirect
-=======
-	github.com/davecgh/go-spew v1.1.1 // indirect
-	github.com/google/uuid v1.6.0 // indirect
-	github.com/nsmithuk/dnssec-root-anchors-go v1.2.0 // indirect
-	github.com/nsmithuk/resolver v0.0.0-20250623062907-a1d51ff98c12 // indirect
->>>>>>> 62ab4c52
-	golang.org/x/mod v0.28.0 // indirect
-	golang.org/x/net v0.44.0 // indirect
-	golang.org/x/sys v0.36.0 // indirect
-	golang.org/x/tools v0.37.0 // indirect
-)
-
 replace github.com/nsmithuk/resolver => github.com/ASTRACAT2022/resolver v0.0.0-20250926081852-636e9e1ad13c